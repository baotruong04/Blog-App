--- conflicted
+++ resolved
@@ -1,10 +1,5 @@
-<<<<<<< HEAD
-import React, { useReducer, useEffect } from "react";
-import { Link, useLocation, useNavigate } from "react-router-dom";
-=======
 import React, { useState } from "react";
 import { Link, useNavigate } from "react-router-dom";
->>>>>>> c309c542
 import { authActions, setDarkmode } from "../store";
 import {
   AppBar,
@@ -131,14 +126,10 @@
             </Button>
           )}
           <div
-<<<<<<< HEAD
-            onClick={handleDarkModeToggle}
-=======
             onClick={(e) => {
               e.preventDefault();
               dispatch(setDarkmode(!isDark));
             }}
->>>>>>> c309c542
             style={{
               alignContent: "center",
               padding: "10px 0",
